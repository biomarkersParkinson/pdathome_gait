--- conflicted
+++ resolved
@@ -18,11 +18,7 @@
 from paradigma.preprocessing_config import IMUPreprocessingConfig
 from paradigma.windowing import tabulate_windows, create_segments, discard_segments, categorize_segments
 
-<<<<<<< HEAD
 from pdathome.constants import global_constants as gc, mappings as mp
-=======
-from pdathome.constants import global_constants as gc, Mappings as mp
->>>>>>> 8ee0e85c
 from pdathome.load import load_stage_start_end, load_sensor_data, load_video_annotations
 from pdathome.utils import save_to_pickle
 
@@ -138,15 +134,6 @@
 
         # Drop original accelerometer gc.columns and append filtered results
         df = df.drop(columns=accel_cols).rename(columns={f'filt_{col}': col for col in accel_cols})
-<<<<<<< HEAD
-=======
-        
-        df[gc.columns.TRUE_GAIT_SEGMENT_NR] = create_segments(
-            df=df.loc[df['gait_boolean'] == 1],
-            time_column_name=gc.columns.TIME,
-            gap_threshold_s=1.5
-        )
->>>>>>> 8ee0e85c
 
         config = GaitFeatureExtractionConfig()
 
@@ -298,7 +285,6 @@
         if subject in gc.participant_ids.L_PD_IDS:
             df = df[df[gc.columns.ARM_LABEL] != 'cant assess']
 
-<<<<<<< HEAD
         # Create the segments for the subset of 'Walking' data
         walking_segments = create_segments(
             df=df.loc[df[gc.columns.FREE_LIVING_LABEL] == 'Walking'],
@@ -308,20 +294,6 @@
 
         # Assign the result back to the TRUE_GAIT_SEGMENT_NR column for the relevant rows
         df.loc[df[gc.columns.FREE_LIVING_LABEL] == 'Walking', gc.columns.TRUE_GAIT_SEGMENT_NR] = walking_segments
-=======
-        # Group consecutive timestamps into segments with new segments starting after a pre-specified gap
-        df[gc.columns.TRUE_GAIT_SEGMENT_NR] = create_segments(
-            df=df.loc[df['gait_boolean']==1],
-            time_column_name=gc.columns.TIME,
-            gap_threshold_s=gc.parameters.SEGMENT_GAP_GAIT
-        )
-
-        df[gc.columns.TRUE_GAIT_SEGMENT_CAT] = categorize_segments(
-            df=df.loc[df['gait_boolean']==1],
-            segment_nr_colname=gc.columns.TRUE_GAIT_SEGMENT_NR,
-            sampling_frequency=gc.parameters.DOWNSAMPLED_FREQUENCY
-        )
->>>>>>> 8ee0e85c
         
         # Use only predicted gait for the subsequent steps
         df = df[df[gc.columns.PRED_GAIT] == 1].reset_index(drop=True)
@@ -333,15 +305,6 @@
             gap_threshold_s=gc.parameters.SEGMENT_GAP_GAIT
         )
 
-<<<<<<< HEAD
-=======
-        df[gc.columns.PRED_GAIT_SEGMENT_CAT] = categorize_segments(
-            df=df,
-            segment_nr_colname=gc.columns.PRED_GAIT_SEGMENT_NR,
-            sampling_frequency=gc.parameters.DOWNSAMPLED_FREQUENCY
-        )
-
->>>>>>> 8ee0e85c
         # Remove any segments that do not adhere to predetermined criteria
         df = discard_segments(
             df=df,
@@ -351,20 +314,10 @@
         )
 
         # Create windows of fixed length and step size from the time series
-<<<<<<< HEAD
         arm_activity_config.l_data_point_level_cols.append(gc.columns.TRUE_GAIT_SEGMENT_NR)
         l_single_value_cols = [gc.columns.PRED_GAIT_SEGMENT_NR]
         if subject in gc.participant_ids.L_PD_IDS:
             l_single_value_cols.append(gc.columns.PRE_OR_POST)
-=======
-        arm_activity_config.l_data_point_level_cols += [
-            gc.columns.TRUE_GAIT_SEGMENT_NR, gc.columns.TRUE_GAIT_SEGMENT_CAT
-        ]
-        if subject in gc.participant_ids.L_PD_IDS:
-            l_single_value_cols = [
-                gc.columns.PRE_OR_POST, gc.columns.PRED_GAIT_SEGMENT_NR, gc.columns.PRED_GAIT_SEGMENT_CAT
-            ]
->>>>>>> 8ee0e85c
             arm_activity_config.l_data_point_level_cols.append(gc.columns.ARM_LABEL)
 
         l_dfs = [
